--- conflicted
+++ resolved
@@ -142,14 +142,7 @@
 	over an empty span.
 	Returns a dict of series just like get_last_hour_metrics()/get_all_metrics().
 	"""
-<<<<<<< HEAD
-	# Round step up to nearest multiple of 5
-	step = ((step + 4) // 5) * 5
-	if step <= 0:
-		step = 5
-=======
 	step = max(5, ((step + 4) // 5) * 5)
->>>>>>> f07110d8
 
 	client = PSQLClient()
 	bound_row = client.execute(
@@ -187,39 +180,6 @@
 	half_window = ((n_per_step - 1) // 2) * 5  # in seconds
 
 	metrics = {k: [] for k in ("cpu_percent", "ram_used", "disk_used", "cpu_temp")}
-<<<<<<< HEAD
- 
-	for step_ts in range(start, stop + 1, step):
-		# From above conversion, step_items is always odd.
-		half_step_items = (step_items - 1) / 2
-		step_lower = step_ts - half_step_items * 5
-		step_upper = step_ts + half_step_items * 5
-  
-		valid_values = 0
-		step_row = {
-			"ts": step_ts,
-			"cpu_percent": 0,
-			"ram_used": 0,
-			"disk_used": 0,
-			"cpu_temp": 0
-		}
-  
-		for inter_step_ts in range(step_lower, step_upper + 1, 5):
-			if inter_step_ts in rows.keys():
-				valid_values += 1
-				step_row["cpu_percent"] += rows[inter_step_ts]["cpu_percent"]
-				step_row["ram_used"] += rows[inter_step_ts]["ram_used"]
-				step_row["disk_used"] += rows[inter_step_ts]["disk_used"]
-				step_row["cpu_temp"] += rows[inter_step_ts]["cpu_temp"]
-		
-		if valid_values> 0:
-			metrics["cpu_percent"].append({ "x": step_ts, "y": step_row["cpu_percent"] / valid_values })
-			metrics["ram_used"].append({ "x": step_ts, "y": step_row["ram_used"] / valid_values })
-			metrics["disk_used"].append({ "x": step_ts, "y": step_row["disk_used"] / valid_values })
-			metrics["cpu_temp"].append({ "x": step_ts, "y": step_row["cpu_temp"] / valid_values })
-
-	return metrics
-=======
 
 	for ts_center in range(start, stop + 1, step):
 		sums = {"cpu_percent": 0, "ram_used": 0, "disk_used": 0, "cpu_temp": 0}
@@ -242,5 +202,4 @@
 			metrics["disk_used"].append({   "x": ts_center, "y": sums["disk_used"]   / count })
 			metrics["cpu_temp"].append({    "x": ts_center, "y": sums["cpu_temp"]    / count })
 
-	return metrics
->>>>>>> f07110d8
+	return metrics